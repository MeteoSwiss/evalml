--- conflicted
+++ resolved
@@ -15,22 +15,7 @@
       config: resources/inference/configs/interpolator_from_test_data_stretched.yaml
       forecaster: null
       extra_dependencies:
-<<<<<<< HEAD
         - git+https://github.com/ecmwf/anemoi-inference@fix/cutout-preprocessors
-        - torch-geometric==2.6.1
-        - anemoi-graphs==0.5.2
-  - interpolator:
-      mlflow_id: 9c18b90074214d769b8b383722fc5a06
-      label: LAM Interpolator (M-1 forecaster)
-      steps: 0/121/1
-      forecaster:
-        mlflow_id: d0846032fc7248a58b089cbe8fa4c511
-        config: resources/inference/configs/forecaster_with_global.yaml
-      extra_dependencies:
-        - git+https://github.com/ecmwf/anemoi-inference@fix/cutout-preprocessors
-=======
-        - git+https://github.com/ecmwf/anemoi-inference@14189907b4f4e3b204b7994f828831b8aa51e9b6
->>>>>>> 98a7dfc1
         - torch-geometric==2.6.1
         - anemoi-graphs==0.5.2
   - interpolator:
@@ -43,11 +28,7 @@
         config: resources/inference/configs/forecaster_with_global.yaml
         steps: 0/120/6
       extra_dependencies:
-<<<<<<< HEAD
         - git+https://github.com/ecmwf/anemoi-inference@fix/cutout-preprocessors
-=======
-        - git+https://github.com/ecmwf/anemoi-inference@14189907b4f4e3b204b7994f828831b8aa51e9b6
->>>>>>> 98a7dfc1
         - torch-geometric==2.6.1
         - anemoi-graphs==0.5.2
   - forecaster:
