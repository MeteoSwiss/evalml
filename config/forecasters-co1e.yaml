# yaml-language-server: $schema=../workflow/tools/config.schema.json
description: |
  Experiment with COSMO-1E emulators finetuned on COSMO-1E analysis
  (KENDA-1) at 1km resolution.

dates:
<<<<<<< HEAD
  start: 2024-01-01T12:00
  end: 2024-01-10T00:00
=======
  start: 2020-08-01T12:00
  end: 2020-08-10T00:00
>>>>>>> 67b19068
  frequency: 54h

runs:
  - forecaster:
      mlflow_id: 2174c939c8844555a52843b71219d425
      label: Cosmo 1km + era5 N320, finetuned on cerra checkpoint, lam resolution 11
<<<<<<< HEAD
      config: resources/inference/configs/forecaster_no_trimedge_with_global.yaml
      steps: 0/126/6
=======
      config: resources/inference/configs/forecaster_no_trimedge_fromtraining.yaml
      steps: 0/120/6
>>>>>>> 67b19068
      inference_resources:
        gpu: 4
        tasks: 4
      extra_dependencies:
        - git+https://github.com/ecmwf/anemoi-inference@fix/interp_files

baselines:
  - baseline:
      baseline_id: COSMO-1E
      label: COSMO-1E
      root: /scratch/mch/bhendj/COSMO-1E
      steps: 0/33/6

analysis:
  label: COSMO KENDA
  analysis_zarr: /scratch/mch/fzanetta/data/anemoi/datasets/mch-co1e-an-archive-0p01-2019-2024-1h-v1-pl13.zarr

locations:
  output_root: output/
  mlflow_uri:
    - https://servicedepl.meteoswiss.ch/mlstore
    - https://mlflow.ecmwf.int

profile:
  executor: slurm
  global_resources:
    gpus: 16
  default_resources:
    slurm_partition: "postproc"
    cpus_per_task: 1
    mem_mb_per_cpu: 1800
    runtime: "1h"
    gpus: 0
  jobs: 50<|MERGE_RESOLUTION|>--- conflicted
+++ resolved
@@ -4,26 +4,16 @@
   (KENDA-1) at 1km resolution.
 
 dates:
-<<<<<<< HEAD
-  start: 2024-01-01T12:00
-  end: 2024-01-10T00:00
-=======
   start: 2020-08-01T12:00
   end: 2020-08-10T00:00
->>>>>>> 67b19068
   frequency: 54h
 
 runs:
   - forecaster:
       mlflow_id: 2174c939c8844555a52843b71219d425
       label: Cosmo 1km + era5 N320, finetuned on cerra checkpoint, lam resolution 11
-<<<<<<< HEAD
-      config: resources/inference/configs/forecaster_no_trimedge_with_global.yaml
-      steps: 0/126/6
-=======
       config: resources/inference/configs/forecaster_no_trimedge_fromtraining.yaml
       steps: 0/120/6
->>>>>>> 67b19068
       inference_resources:
         gpu: 4
         tasks: 4
