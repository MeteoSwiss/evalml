# yaml-language-server: $schema=../workflow/tools/config.schema.json
description: |
  Experiment with COSMO-1E emulators finetuned on COSMO-1E analysis
  (KENDA-1) at 1km resolution.

dates:
<<<<<<< HEAD
  start: 2020-08-01T12:00
  end: 2020-08-10T00:00
=======
  start: 2024-01-01T12:00
  end: 2024-01-10T00:00
>>>>>>> f7a120de
  frequency: 54h

runs:
  - forecaster:
      mlflow_id: 2174c939c8844555a52843b71219d425
      label: Cosmo 1km + era5 N320, finetuned on cerra checkpoint, lam resolution 11
<<<<<<< HEAD
      config: resources/inference/configs/forecaster_no_trimedge_fromtraining.yaml
=======
      config: resources/inference/configs/sgm-forecaster-regional_fromtraining.yaml
>>>>>>> f7a120de
      steps: 0/120/6
      inference_resources:
        gpu: 4
        tasks: 4
      extra_dependencies:
        - git+https://github.com/ecmwf/anemoi-inference.git@main

baselines:
  - baseline:
      baseline_id: COSMO-1E
      label: COSMO-1E
<<<<<<< HEAD
      root: /scratch/mch/bhendj/COSMO-1E
=======
      root: /store_new/mch/msopr/ml/COSMO-1E
>>>>>>> f7a120de
      steps: 0/33/6

analysis:
  label: COSMO KENDA
  analysis_zarr: /scratch/mch/fzanetta/data/anemoi/datasets/mch-co1e-an-archive-0p01-2019-2024-1h-v1-pl13.zarr

stratification:
  regions:
    - jura
    - mittelland
    - voralpen
    - alpennordhang
    - innerealpentaeler
    - alpensuedseite
  root: /scratch/mch/bhendj/regions/Prognoseregionen_LV95_20220517

locations:
  output_root: output/
  mlflow_uri:
    - https://servicedepl.meteoswiss.ch/mlstore
    - https://mlflow.ecmwf.int

profile:
  executor: slurm
  global_resources:
    gpus: 16
  default_resources:
    slurm_partition: "postproc"
    cpus_per_task: 1
    mem_mb_per_cpu: 1800
    runtime: "1h"
    gpus: 0
  jobs: 50<|MERGE_RESOLUTION|>--- conflicted
+++ resolved
@@ -4,24 +4,15 @@
   (KENDA-1) at 1km resolution.
 
 dates:
-<<<<<<< HEAD
-  start: 2020-08-01T12:00
-  end: 2020-08-10T00:00
-=======
   start: 2024-01-01T12:00
   end: 2024-01-10T00:00
->>>>>>> f7a120de
   frequency: 54h
 
 runs:
   - forecaster:
       mlflow_id: 2174c939c8844555a52843b71219d425
       label: Cosmo 1km + era5 N320, finetuned on cerra checkpoint, lam resolution 11
-<<<<<<< HEAD
-      config: resources/inference/configs/forecaster_no_trimedge_fromtraining.yaml
-=======
       config: resources/inference/configs/sgm-forecaster-regional_fromtraining.yaml
->>>>>>> f7a120de
       steps: 0/120/6
       inference_resources:
         gpu: 4
@@ -33,11 +24,7 @@
   - baseline:
       baseline_id: COSMO-1E
       label: COSMO-1E
-<<<<<<< HEAD
-      root: /scratch/mch/bhendj/COSMO-1E
-=======
       root: /store_new/mch/msopr/ml/COSMO-1E
->>>>>>> f7a120de
       steps: 0/33/6
 
 analysis:
