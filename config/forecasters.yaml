# yaml-language-server: $schema=../workflow/tools/config.schema.json
description: |
  Evaluate skill of COSMO-E emulator (M-1 forecaster).

dates:
<<<<<<< HEAD
  start: 2020-01-01T12:00
  end: 2020-01-10T00:00
  frequency: 60h
=======
  - 2020-02-03T00:00 # Storm Petra
  - 2020-02-07T00:00 # Storm Sabine
  - 2020-10-01T00:00 # Storm Brigitte
>>>>>>> f7a120de

runs:
  - forecaster:
      mlflow_id: d0846032fc7248a58b089cbe8fa4c511
      label: M-1 forecaster
      steps: 0/120/6
<<<<<<< HEAD
=======
      config: resources/inference/configs/sgm-forecaster-global_trimedge.yaml
      extra_dependencies:
        - git+https://github.com/ecmwf/anemoi-inference.git@main
>>>>>>> f7a120de

baselines:
  - baseline:
      baseline_id: COSMO-E
      label: COSMO-E
      root: /store_new/mch/msopr/ml/COSMO-E
      steps: 0/120/6

analysis:
  label: COSMO KENDA
  analysis_zarr: /scratch/mch/fzanetta/data/anemoi/datasets/mch-co2-an-archive-0p02-2015-2020-6h-v3-pl13.zarr

stratification:
  regions:
    - jura
    - mittelland
    - voralpen
    - alpennordhang
    - innerealpentaeler
    - alpensuedseite
  root: /scratch/mch/bhendj/regions/Prognoseregionen_LV95_20220517

locations:
  output_root: output/
  mlflow_uri:
    - https://servicedepl.meteoswiss.ch/mlstore
    - https://mlflow.ecmwf.int

profile:
  executor: slurm
  global_resources:
    gpus: 16
  default_resources:
    slurm_partition: "postproc"
    cpus_per_task: 1
    mem_mb_per_cpu: 1800
    runtime: "1h"
    gpus: 0
  jobs: 50<|MERGE_RESOLUTION|>--- conflicted
+++ resolved
@@ -3,27 +3,18 @@
   Evaluate skill of COSMO-E emulator (M-1 forecaster).
 
 dates:
-<<<<<<< HEAD
-  start: 2020-01-01T12:00
-  end: 2020-01-10T00:00
-  frequency: 60h
-=======
   - 2020-02-03T00:00 # Storm Petra
   - 2020-02-07T00:00 # Storm Sabine
   - 2020-10-01T00:00 # Storm Brigitte
->>>>>>> f7a120de
 
 runs:
   - forecaster:
       mlflow_id: d0846032fc7248a58b089cbe8fa4c511
       label: M-1 forecaster
       steps: 0/120/6
-<<<<<<< HEAD
-=======
       config: resources/inference/configs/sgm-forecaster-global_trimedge.yaml
       extra_dependencies:
         - git+https://github.com/ecmwf/anemoi-inference.git@main
->>>>>>> f7a120de
 
 baselines:
   - baseline:
