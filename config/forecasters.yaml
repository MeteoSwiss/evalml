--- conflicted
+++ resolved
@@ -9,19 +9,15 @@
 
 runs:
   - forecaster:
-<<<<<<< HEAD
-      mlflow_id: d0846032fc7248a58b089cbe8fa4c511
-      label: M-1 forecaster
-      config: resources/inference/configs/forecaster_with_global.yaml
-=======
       mlflow_id: 2f962c89ff644ca7940072fa9cd088ec
       label: Stage D - N320 global grid with CERRA finetuning
+      config: resources/inference/configs/forecaster_with_global.yaml
       steps: 0/126/6
   - forecaster:
       mlflow_id: d0846032fc7248a58b089cbe8fa4c511
       label: M-1 forecaster
+      config: resources/inference/configs/forecaster_with_global.yaml
       steps: 0/126/6
->>>>>>> 48f25646
 
 baselines:
   - baseline:
