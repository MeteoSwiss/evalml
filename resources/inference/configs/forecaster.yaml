--- conflicted
+++ resolved
@@ -7,21 +7,6 @@
 output:
   tee:
     outputs:
-<<<<<<< HEAD
-      - extract_lam:
-          output:
-            assign_mask:
-              mask: "source0/trimedge_mask"
-              output:
-                grib:
-                  path: grib/{dateTime}_{step:03}.grib
-                  encoding:
-                    typeOfGeneratingProcess: 2
-                  templates:
-                    samples: _resources/templates_index_cosmo.yaml
-      - printer
-      - raw: raw/
-=======
     - extract_lam:
         output:
           assign_mask:
@@ -34,6 +19,5 @@
                 templates:
                   samples: resources/templates_index_cosmo.yaml
     - printer
->>>>>>> 608f2c3d
 
 write_initial_state: true