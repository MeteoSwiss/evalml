--- conflicted
+++ resolved
@@ -21,12 +21,9 @@
     "shapely>=2.1.2",
     "cartopy>=0.25.0",
     "pyproj>=3.7.2",
-<<<<<<< HEAD
-=======
     "earthkit-plots",
     "marimo>=0.16.5",
     "geopandas>=0.14.0",
->>>>>>> f7a120de
 ]
 
 [project.optional-dependencies]
@@ -58,10 +55,6 @@
 [tool.hatch.build.targets.wheel]
 packages = [
   "src/evalml",
-<<<<<<< HEAD
-  "src/verification"
-=======
   "src/verification",
   "src/data_input"
->>>>>>> f7a120de
 ]