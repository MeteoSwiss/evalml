--- conflicted
+++ resolved
@@ -7,9 +7,4 @@
   - mlflow=2.21.1
   - pip=25.1.1
   - pip:
-<<<<<<< HEAD
-      - anemoi-utils==0.4.27
-      # - anemoi-training --no-deps
-=======
-      - anemoi-utils[mlflow]>=0.4.28
->>>>>>> 30a821d6
+      - anemoi-utils[mlflow]>=0.4.28