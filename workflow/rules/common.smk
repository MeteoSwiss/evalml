--- conflicted
+++ resolved
@@ -85,12 +85,7 @@
         model_type = next(iter(run_entry))
         run_config = run_entry[model_type]
         run_config["model_type"] = model_type
-<<<<<<< HEAD
-        run_config["is_candidate"] = True
-        run_id = run_config["mlflow_id"][0:9]
-=======
         run_id = run_config["mlflow_id"][0:4]
->>>>>>> f7a120de
 
         if model_type == "interpolator":
             if "forecaster" not in run_config or run_config["forecaster"] is None:
@@ -100,12 +95,6 @@
                 # Ensure a proper 'forecaster' entry exists with model_type
                 fore_cfg = copy.deepcopy(run_config["forecaster"])
                 fore_cfg["model_type"] = "forecaster"
-<<<<<<< HEAD
-                fore_cfg["is_candidate"] = False  # exclude from outputs
-                runs[tail_id] = fore_cfg
-            run_id = f"{run_id}-{tail_id}"
-
-=======
                 # make sure we don't hash the is_candidate status
                 fore_id = short_hash_runconfig(fore_cfg)
                 fore_cfg["is_candidate"] = False  # exclude from outputs
@@ -119,7 +108,6 @@
 
         # make sure we don't hash the is_candidate status
         run_config["is_candidate"] = True
->>>>>>> f7a120de
         # Register this (possibly composite) run inside the loop
         runs[run_id] = run_config
     return runs
