# ----------------------------------------------------- #
# REPORTING WORKFLOW                                    #
# ----------------------------------------------------- #
from datetime import datetime


include: "common.smk"


rule report_experiment_dashboard:
    localrule: True
    input:
<<<<<<< HEAD
        verif=EXPERIMENT_PARTICIPANTS.values(),
    output:
        touch(OUT_ROOT / "results/{experiment}/report.html"),
    log:
        OUT_ROOT / "logs/report_experiment_dashboard/{experiment}.log",
=======
        script="workflow/scripts/report_experiment_dashboard.py",
        verif=EXPERIMENT_PARTICIPANTS.values(),
        template="resources/report/dashboard/template.html.jinja2",
        js_script="resources/report/dashboard/script.js",
    output:
        OUT_ROOT / "results/{experiment}/dashboard.html"
    params:
        labels=",".join(list(EXPERIMENT_PARTICIPANTS.keys()))
    log:
        OUT_ROOT / "logs/report_experiment_dashboard/{experiment}.log",
    shell:
        """
        python {input.script} \
            --verif_files {input.verif} \
            --labels '{params.labels}' \
            --template {input.template} \
            --script {input.js_script} \
            --output {output} > {log} 2>&1
        """
>>>>>>> 44439f57
<|MERGE_RESOLUTION|>--- conflicted
+++ resolved
@@ -10,13 +10,6 @@
 rule report_experiment_dashboard:
     localrule: True
     input:
-<<<<<<< HEAD
-        verif=EXPERIMENT_PARTICIPANTS.values(),
-    output:
-        touch(OUT_ROOT / "results/{experiment}/report.html"),
-    log:
-        OUT_ROOT / "logs/report_experiment_dashboard/{experiment}.log",
-=======
         script="workflow/scripts/report_experiment_dashboard.py",
         verif=EXPERIMENT_PARTICIPANTS.values(),
         template="resources/report/dashboard/template.html.jinja2",
@@ -35,5 +28,4 @@
             --template {input.template} \
             --script {input.js_script} \
             --output {output} > {log} 2>&1
-        """
->>>>>>> 44439f57
+        """