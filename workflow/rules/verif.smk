# ----------------------------------------------------- #
# VERIFICATION WORKFLOW                                 #
# ----------------------------------------------------- #
from datetime import datetime

import pandas as pd


include: "common.smk"


# TODO: make sure the boundaries aren't used
rule verif_metrics_baseline:
    input:
<<<<<<< HEAD
        script="workflow/scripts/verif_baseline.py",
        module="src/verification/__init__.py",
=======
        "src/verification/__init__.py",
        "src/data_input/__init__.py",
        script="workflow/scripts/verif_single_init.py",
>>>>>>> f7a120de
        baseline_zarr=lambda wc: expand(
            "{root}/FCST{year}.zarr",
            root=BASELINE_CONFIGS[wc.baseline_id].get("root"),
            year=wc.init_time[2:4],
        ),
        analysis_zarr=config["analysis"].get("analysis_zarr"),
    params:
        baseline_label=lambda wc: BASELINE_CONFIGS[wc.baseline_id].get("label"),
        baseline_steps=lambda wc: BASELINE_CONFIGS[wc.baseline_id]["steps"],
        analysis_label=config["analysis"].get("label"),
        regions=REGION_TXT,
    output:
        OUT_ROOT / "data/baselines/{baseline_id}/{init_time}/verif.nc",
    log:
        OUT_ROOT / "logs/verif_metrics_baseline/{baseline_id}-{init_time}.log",
    resources:
        cpus_per_task=24,
        mem_mb=50_000,
        runtime="60m",
    shell:
        """
        uv run {input.script} \
            --forecast {input.baseline_zarr} \
            --analysis_zarr {input.analysis_zarr} \
            --reftime {wildcards.init_time} \
            --steps "{params.baseline_steps}" \
<<<<<<< HEAD
            --baseline_label "{params.baseline_label}" \
=======
            --label "{params.baseline_label}" \
>>>>>>> f7a120de
            --analysis_label "{params.analysis_label}" \
            --regions "{params.regions}" \
            --output {output} > {log} 2>&1
        """


def _get_no_none(dict, key, replacement):
    out = dict.get(key, replacement)
    if out is None:
        out = replacement
    return out


rule verif_metrics:
    input:
<<<<<<< HEAD
        script="workflow/scripts/verif_from_grib.py",
        module="src/verification/__init__.py",
=======
        "src/verification/__init__.py",
        "src/data_input/__init__.py",
        script="workflow/scripts/verif_single_init.py",
>>>>>>> f7a120de
        inference_okfile=rules.execute_inference.output.okfile,
        analysis_zarr=config["analysis"].get("analysis_zarr"),
    output:
        OUT_ROOT / "data/runs/{run_id}/{init_time}/verif.nc",
    # wildcard_constraints:
    # run_id="^" # to avoid ambiguitiy with run_baseline_verif
    # TODO: implement logic to use experiment name instead of run_id as wildcard
    params:
        fcst_label=lambda wc: RUN_CONFIGS[wc.run_id].get("label"),
        fcst_steps=lambda wc: RUN_CONFIGS[wc.run_id]["steps"],
        analysis_label=config["analysis"].get("label"),
        regions=REGION_TXT,
        grib_out_dir=lambda wc: (
            Path(OUT_ROOT) / f"data/runs/{wc.run_id}/{wc.init_time}/grib"
        ).resolve(),
    log:
        OUT_ROOT / "logs/verif_metrics/{run_id}-{init_time}.log",
    resources:
        cpus_per_task=24,
        mem_mb=50_000,
        runtime="60m",
    shell:
        """
        uv run {input.script} \
<<<<<<< HEAD
            --grib_output_dir {params.grib_out_dir} \
            --analysis_zarr {input.analysis_zarr} \
            --steps "{params.fcst_steps}" \
            --fcst_label "{params.fcst_label}" \
=======
            --forecast {params.grib_out_dir} \
            --analysis_zarr {input.analysis_zarr} \
            --reftime {wildcards.init_time} \
            --steps "{params.fcst_steps}" \
            --label "{params.fcst_label}" \
>>>>>>> f7a120de
            --analysis_label "{params.analysis_label}" \
            --regions "{params.regions}" \
            --output {output} > {log} 2>&1
        """


def _restrict_reftimes_to_hours(reftimes, hours=None):
    """Restrict the reference times to specific hours."""
    if hours is None:
        return [t.strftime("%Y%m%d%H%M") for t in reftimes]
    return [t.strftime("%Y%m%d%H%M") for t in reftimes if t.hour in hours]


rule verif_metrics_aggregation:
    input:
        script="workflow/scripts/verif_aggregation.py",
        verif_nc=lambda wc: expand(
            rules.verif_metrics.output,
            init_time=_restrict_reftimes_to_hours(REFTIMES),
            allow_missing=True,
        ),
    output:
        OUT_ROOT / "data/runs/{run_id}/verif_aggregated.nc",
    log:
        OUT_ROOT / "logs/verif_metrics_aggregation/{run_id}.log",
    resources:
        cpus_per_task=24,
        mem_mb=250_000,
        runtime="2h",
    shell:
        """
        uv run {input.script} {input.verif_nc} --output {output} > {log} 2>&1
        """


use rule verif_metrics_aggregation as verif_metrics_aggregation_baseline with:
    input:
        script="workflow/scripts/verif_aggregation.py",
        verif_nc=lambda wc: expand(
            rules.verif_metrics_baseline.output,
            init_time=_restrict_reftimes_to_hours(REFTIMES),
            allow_missing=True,
        ),
    output:
        OUT_ROOT / "data/baselines/{baseline_id}/verif_aggregated.nc",
    log:
        OUT_ROOT / "logs/verif_metrics_aggregation_baseline/{baseline_id}.log",


rule verif_metrics_plot:
    input:
        script="workflow/scripts/verif_plot_metrics.py",
        verif=list(EXPERIMENT_PARTICIPANTS.values()),
    output:
        report(
            directory(OUT_ROOT / "results/{experiment}/metrics/plots"),
            patterns=["{name}.png"],
        ),
    params:
        labels=",".join(list(EXPERIMENT_PARTICIPANTS.keys())),
    log:
        OUT_ROOT / "logs/verif_metrics_plot/{experiment}.log",
    resources:
        cpus_per_task=16,
        mem_mb=50_000,
        runtime="20m",
    shell:
        """
        uv run {input.script} {input.verif} --output_dir {output} > {log} 2>&1
        """<|MERGE_RESOLUTION|>--- conflicted
+++ resolved
@@ -12,14 +12,9 @@
 # TODO: make sure the boundaries aren't used
 rule verif_metrics_baseline:
     input:
-<<<<<<< HEAD
-        script="workflow/scripts/verif_baseline.py",
-        module="src/verification/__init__.py",
-=======
         "src/verification/__init__.py",
         "src/data_input/__init__.py",
         script="workflow/scripts/verif_single_init.py",
->>>>>>> f7a120de
         baseline_zarr=lambda wc: expand(
             "{root}/FCST{year}.zarr",
             root=BASELINE_CONFIGS[wc.baseline_id].get("root"),
@@ -46,11 +41,7 @@
             --analysis_zarr {input.analysis_zarr} \
             --reftime {wildcards.init_time} \
             --steps "{params.baseline_steps}" \
-<<<<<<< HEAD
-            --baseline_label "{params.baseline_label}" \
-=======
             --label "{params.baseline_label}" \
->>>>>>> f7a120de
             --analysis_label "{params.analysis_label}" \
             --regions "{params.regions}" \
             --output {output} > {log} 2>&1
@@ -66,14 +57,9 @@
 
 rule verif_metrics:
     input:
-<<<<<<< HEAD
-        script="workflow/scripts/verif_from_grib.py",
-        module="src/verification/__init__.py",
-=======
         "src/verification/__init__.py",
         "src/data_input/__init__.py",
         script="workflow/scripts/verif_single_init.py",
->>>>>>> f7a120de
         inference_okfile=rules.execute_inference.output.okfile,
         analysis_zarr=config["analysis"].get("analysis_zarr"),
     output:
@@ -98,18 +84,11 @@
     shell:
         """
         uv run {input.script} \
-<<<<<<< HEAD
-            --grib_output_dir {params.grib_out_dir} \
-            --analysis_zarr {input.analysis_zarr} \
-            --steps "{params.fcst_steps}" \
-            --fcst_label "{params.fcst_label}" \
-=======
             --forecast {params.grib_out_dir} \
             --analysis_zarr {input.analysis_zarr} \
             --reftime {wildcards.init_time} \
             --steps "{params.fcst_steps}" \
             --label "{params.fcst_label}" \
->>>>>>> f7a120de
             --analysis_label "{params.analysis_label}" \
             --regions "{params.regions}" \
             --output {output} > {log} 2>&1
