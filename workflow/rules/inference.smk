# ----------------------------------------------------- #
# INFERENCE WORKFLOW                                    #
# ----------------------------------------------------- #

import os
from pathlib import Path
from datetime import datetime


rule create_inference_pyproject:
    input:
        toml="workflow/envs/anemoi_inference.toml",
    output:
        pyproject=OUT_ROOT / "data/runs/{run_id}/pyproject.toml",
    log:
        OUT_ROOT / "logs/create_inference_pyproject/{run_id}.log",
    localrule: True
    script:
        "../scripts/set_inference_pyproject.py"


rule create_inference_venv:
    input:
        pyproject=rules.create_inference_pyproject.output.pyproject,
    output:
        venv=temp(directory(OUT_ROOT / "data/runs/{run_id}/.venv")),
        lockfile=OUT_ROOT / "data/runs/{run_id}/uv.lock",
    params:
        py_version=parse_input(
            input.pyproject, parse_toml, key="project.requires-python"
        ),
    localrule: True
    log:
        OUT_ROOT / "logs/create_inference_venv/{run_id}.log",
    shell:
        """(
        PROJECT_ROOT=$(dirname {input.pyproject})
        uv venv --project $PROJECT_ROOT --relocatable --link-mode=copy {output.venv}
        source {output.venv}/bin/activate
        cd $(dirname {input.pyproject})
        uv sync
        python -m compileall -j 8 -o 0 -o 1 -o 2 .venv/lib/python*/site-packages
        echo 'Testing that eccodes is working...'
        if ! python -c "import eccodes" &>/dev/null; then
            echo 'ERROR: eccodes is not installed correctly in the virtual environment.'
            echo 'Please check the installation and try again.'
            exit 1
        fi
        echo 'Inference virutal environment successfully created at {output.venv}'
        ) > {log} 2>&1
        """


# optionally, precompile to bytecode to reduce the import times
# find {output.venv} -exec stat --format='%i' {} + | sort -u | wc -l  # optionally, how many files did I create?


rule make_squashfs_image:
    input:
        venv=rules.create_inference_venv.output.venv,
    output:
        image=OUT_ROOT / "data/runs/{run_id}/venv.squashfs",
    log:
        OUT_ROOT / "logs/make_squashfs_image/{run_id}.log",
    localrule: True
    shell:
        # we can safely ignore the many warnings "Unrecognised xattr prefix..."
        "mksquashfs $(realpath {input.venv}) {output.image}"
        " -no-recovery -noappend -Xcompression-level 3"
        " > {log} 2>/dev/null"


rule create_inference_sandbox:
    """Generate a zipped directory that can be used as a sandbox for running inference jobs.

    TO use this sandbox, unzip it to a target directory.

    ```bash
    unzip sandbox.zip -d /path/to/target/directory
    ```
    """
    input:
        script="workflow/scripts/inference_create_sandbox.py",
        image=rules.make_squashfs_image.output.image,
        pyproject=rules.create_inference_pyproject.output.pyproject,
        lockfile=rules.create_inference_venv.output.lockfile,
        config=str(Path("config/anemoi_inference.yaml").resolve()),
<<<<<<< HEAD
        readme_template="resources/inference/sandbox/readme.md.jinja2",
=======
>>>>>>> 898fbf89
    output:
        sandbox=OUT_ROOT / "data/runs/{run_id}/sandbox.zip",
    log:
        OUT_ROOT / "logs/create_inference_sandbox/{run_id}.log",
    localrule: True
    shell:
        """
        uv run {input.script} \
            --pyproject {input.pyproject} \
            --lockfile {input.lockfile} \
<<<<<<< HEAD
            --readme-template {input.readme_template} \
=======
>>>>>>> 898fbf89
            --output {output.sandbox} \
            > {log} 2>&1
        """


rule run_inference_group:
    input:
        pyproject=rules.create_inference_pyproject.output.pyproject,
        image=rules.make_squashfs_image.output.image,
        config=str(Path("config/anemoi_inference.yaml").resolve()),
    output:
        okfile=temp(touch(OUT_ROOT / "data/runs/{run_id}/group-{group_index}.ok")),
    params:
        checkpoints_path=parse_input(
            input.pyproject, parse_toml, key="tool.anemoi.checkpoints_path"
        ),
        reftimes=lambda wc: [
            t.strftime("%Y-%m-%dT%H:%M") for t in REFTIMES_GROUPS[int(wc.group_index)]
        ],
        lead_time=config["lead_time"],
        output_root=(OUT_ROOT / "data").resolve(),
    # TODO: we can have named logs for each reftime
    log:
        OUT_ROOT / "logs/inference_run/{run_id}-{group_index}.log",
    resources:
        slurm_partition="short",
        cpus_per_task=32,
        mem_mb_per_cpu=8000,
        runtime="20m",
        gres="gpu:1",  # because we use --exclusive, this will be 1 GPU per run (--ntasks-per-gpus is automatically set to 1)
        # see https://github.com/MeteoSwiss/mch-anemoi-evaluation/pull/3#issuecomment-2998997104
        slurm_extra=lambda wc, input: f"--uenv={Path(input.image).resolve()}:/user-environment --exclusive",
    shell:
        """
        export TZ=UTC
        source /user-environment/bin/activate
        export ECCODES_DEFINITION_PATH=/user-environment/share/eccodes-cosmo-resources/definitions
        i=0
        for reftime in {params.reftimes}; do

            # prepare the working directory
            _reftime_str=$(date -d "$reftime" +%Y%m%d%H%M)
            WORKDIR={params.output_root}/runs/{wildcards.run_id}/$_reftime_str
            mkdir -p $WORKDIR && cd $WORKDIR && mkdir -p grib raw
            cp {input.config} config.yaml


            CMD_ARGS=(
                date=$reftime
                checkpoint={params.checkpoints_path}/inference-last.ckpt
                lead_time={params.lead_time}
            )

            CUDA_VISIBLE_DEVICES=$i anemoi-inference run config.yaml "${{CMD_ARGS[@]}}" > inference.log 2>&1 &
            echo "Started inference for reftime $reftime in $WORKDIR"
            echo "CUDA_VISIBLE_DEVICES=$i"
            i=$((i + 1))

        done
        wait
        """


rule map_init_time_to_inference_group:
    localrule: True
    input:
        lambda wc: OUT_ROOT
        / f"data/runs/{wc.run_id}/group-{REFTIME_TO_GROUP[wc.init_time]}.ok",
    output:
        directory(OUT_ROOT / "data/runs/{run_id}/{init_time}/grib"),
        directory(OUT_ROOT / "data/runs/{run_id}/{init_time}/raw"),<|MERGE_RESOLUTION|>--- conflicted
+++ resolved
@@ -85,10 +85,7 @@
         pyproject=rules.create_inference_pyproject.output.pyproject,
         lockfile=rules.create_inference_venv.output.lockfile,
         config=str(Path("config/anemoi_inference.yaml").resolve()),
-<<<<<<< HEAD
         readme_template="resources/inference/sandbox/readme.md.jinja2",
-=======
->>>>>>> 898fbf89
     output:
         sandbox=OUT_ROOT / "data/runs/{run_id}/sandbox.zip",
     log:
@@ -99,10 +96,7 @@
         uv run {input.script} \
             --pyproject {input.pyproject} \
             --lockfile {input.lockfile} \
-<<<<<<< HEAD
             --readme-template {input.readme_template} \
-=======
->>>>>>> 898fbf89
             --output {output.sandbox} \
             > {log} 2>&1
         """
