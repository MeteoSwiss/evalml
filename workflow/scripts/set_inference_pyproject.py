"""Update anemoi model dependencies based on MLflow run information.

This module provides functionality to:
1. Fetch model version information from MLflow
2. Resolve git dependencies for anemoi components
3. Update pyproject.toml with correct dependency versions

The script maintains a backup of configuration files and restores them in case of failure.

"""

import logging
import shutil
from pathlib import Path
import requests
import toml

from mlflow.tracking import MlflowClient
from mlflow.exceptions import RestException

from anemoi.training.diagnostics.mlflow.client import AnemoiMlflowClient

logging.basicConfig(
    level=logging.INFO, format="%(asctime)s - %(levelname)s - %(message)s"
)
logger = logging.getLogger(__name__)

_GIT_DEPENDENCIES_CONFIG = {
    "anemoi-models": {
        "meteoswiss": {
            "url": "https://github.com/MeteoSwiss/anemoi-core.git",
            "subdirectory": "models",
        },
        "ecmwf": {
            "url": "https://github.com/ecmwf/anemoi-core.git",
            "subdirectory": "models",
        },
    },
    "anemoi-datasets": {
        "ecmwf": {"url": "https://github.com/ecmwf/anemoi-datasets.git"}
    },
}


def get_mlflow_client_given_runid(
    mlflow_uri: str | list[str], run_id: str
) -> MlflowClient:
    """Get an MLflow client for a given run ID.

    Parameters:
        mlflow_uri (str | list[str]): One or more MLflow tracking URIs to search.
        run_id (str): The MLflow run ID to look up.

    Returns:
        MlflowClient: A client configured for the server where the run was found.

    Raises:
        ValueError: If the run ID is not found in any of the provided URIs.
    """
    uris = [mlflow_uri] if isinstance(mlflow_uri, str) else mlflow_uri
    for uri in uris:
        if "ecmwf.int" in uri:
            client = AnemoiMlflowClient(uri, authentication=True)
        else:
            client = MlflowClient(tracking_uri=uri)
        try:
            client.get_run(run_id)
            return client
        except RestException:
            continue
    raise ValueError(
        f"Run ID {run_id} not found in any of the provided MLflow URIs: {uris}"
    )


def check_commit_exists(repo_url: str, commit_hash: str) -> bool:
    """Check if a git commit exists in a GitHub repository.

    Args:
        repo_url (str): URL of the git repository
        commit_hash (str): Git commit hash to check

    Returns:
        bool: True if commit exists, False otherwise
    """
    if not commit_hash:
        return False

    path = repo_url.replace("https://github.com/", "").replace(".git", "")
    owner, repo = path.split("/")

    api_url = f"https://api.github.com/repos/{owner}/{repo}/commits/{commit_hash}"

    try:
        response = requests.head(api_url, timeout=30)
        return response.status_code == 200
    except requests.exceptions.RequestException as e:
        logger.warning("Failed to check commit %s in %s: %s", commit_hash, repo_url, e)
        return False


def get_version_and_commit_hash(
    client: MlflowClient, run_id: str, dependency: str
) -> tuple[str, str]:
    """Get version and commit hash for a dependency from MLflow run.

    Args:
        client (MlflowClient): MLflow client instance
        run_id (str): ID of the MLflow run
        dependency (str): Name of the dependency to look up

    Returns:
        tuple[str, str]: Tuple containing (version, commit_hash)
    """
    run = client.get_run(run_id)
    dependency = dependency.replace("-", ".")
    commit_hash_param = (
        f"metadata.provenance_training.git_versions.{dependency}.git.sha1"
    )
    version_param = f"metadata.provenance_training.git_versions.{dependency}.version"
    return run.data.params.get(version_param), run.data.params.get(commit_hash_param)


def resolve_dependency_config(commit_hash: str, dependency_type: str) -> dict:
    """Resolve git repository configuration for a dependency.

    Args:
        commit_hash (str): Git commit hash to use
        dependency_type (str): Type of dependency (e.g., "anemoi-models")

    Returns:
        dict: Repository configuration including:
            - git: Repository URL
            - rev: Commit hash
            - subdirectory: Optional subdirectory path

    Raises:
        ValueError: If dependency type is unknown or commit not found
    """
    if dependency_type not in _GIT_DEPENDENCIES_CONFIG:
        raise ValueError(f"Unknown dependency type: {dependency_type}")

    config = {"rev": commit_hash}
    repos = _GIT_DEPENDENCIES_CONFIG[dependency_type]

    for org, repo_config in repos.items():
        if check_commit_exists(repo_config["url"], commit_hash):
            logger.info(
                "Found %s commit in %s git repository: %s",
                dependency_type,
                org,
                commit_hash,
            )
            config["git"] = repo_config["url"]
            if "subdirectory" in repo_config:
                config["subdirectory"] = repo_config["subdirectory"]
            return config

    raise ValueError(f"Cannot resolve commit {commit_hash} for {dependency_type}")


def get_anemoi_versions(client: MlflowClient, run_id: str) -> dict:
    """Get anemoi component versions from MLflow run.

    Args:
        client (MlflowClient): MLflow client instance
        run_id (str): ID of the MLflow run

    Returns:
        dict: Dictionary mapping component names to their configurations

    Raises:
        ValueError: If no valid dependencies are found
    """
    versions = {}
    for dep_type in _GIT_DEPENDENCIES_CONFIG:
        _, commit_hash = get_version_and_commit_hash(client, run_id, dep_type)
        versions[f"{dep_type}"] = resolve_dependency_config(commit_hash, dep_type)

    if not versions:
        raise ValueError("No valid dependencies found in MLflow run")

    return versions


def get_python_version(client: MlflowClient, run_id: str) -> str | None:
    """Extract the Python version used in the MLflow run.

    Args:
        client (MlflowClient): MLflow client instance
        run_id (str): ID of the MLflow run

    Returns:
        str: Python version string, e.g. "3.10.14"

    Raises:
        ValueError: If no valid python version is found
    """
    run = client.get_run(run_id)
    python_version = run.data.params.get("metadata.provenance_training.python")

    if not python_version:
        raise ValueError("No valid python version found in MLflow run")

    return python_version


def get_path_to_checkpoints(client: MlflowClient, run_id: str) -> str:
    """Get the path to the checkpoints directory from MLflow run.

    Args:
        client (MlflowClient): MLflow client instance
        run_id (str): ID of the MLflow run

    Returns:
        str: Path to the checkpoints directory, e.g. "/scratch/mch/user/outpu/checkpoint"

    Raises:
        ValueError: If no valid checkpoints path is found
    """
    run = client.get_run(run_id)
    path = run.data.params.get("config.hardware.paths.checkpoints")

    if not path:
        raise ValueError("No valid checkpoints path found in MLflow run")

    return path


def format_vcs_pep508(pkg: str, cfg: dict) -> str:
    """Format a Git dependency as a valid PEP 508 string."""
    git = cfg["git"]
    rev = cfg.get("rev", "main")
    subdir = cfg.get("subdirectory")
    url = f"git+{git}@{rev}"
    if subdir:
        url += f"#subdirectory={subdir}"
    return f"{pkg} @ {url}"


def update_pyproject_toml(
    versions: dict, toml_path: Path, python_version: str, checkpoints_path: str
) -> None:
    """
    Update pyproject.toml [project.dependencies] with versions or Git references.

    Args:
        versions (dict): Mapping of dependency names to version strings or VCS configs
        toml_path (Path): Path to pyproject.toml
        python_version (str): Python version string, e.g. "3.10.14"
        checkpoints_path (str): Path to the checkpoints directory
    """
    if not toml_path.exists():
        raise FileNotFoundError(f"{toml_path} not found")

    try:
        with open(toml_path, "r", encoding="utf-8") as f:
            config = toml.load(f)
    except Exception as e:
        raise RuntimeError("Failed to read pyproject.toml") from e

    deps = config.get("project", {}).get("dependencies", [])
    if not isinstance(deps, list):
        raise ValueError("[project.dependencies] must be a list")

    updated = []
    for dep in deps:
        pkg_name = dep.split("==")[0].split(">=")[0].split("@")[0].split()[0].strip()
        if pkg_name in versions:
            val = versions[pkg_name]
            new_dep = (
                format_vcs_pep508(pkg_name, val)
                if isinstance(val, dict)
                else f"{pkg_name}{val}"
            )
            updated.append(new_dep)
        else:
            updated.append(dep)

    config["project"]["dependencies"] = updated
    # Format as PEP 621 style version constraint, e.g., "==3.10.14"
    config["project"]["requires-python"] = f"=={python_version}"
    config.setdefault("tool", {})["anemoi"] = {"checkpoints_path": checkpoints_path}

    try:
        with open(toml_path, "w", encoding="utf-8") as f:
            toml.dump(config, f)
    except Exception as e:
        raise RuntimeError("Failed to write pyproject.toml") from e


def main(snakemake) -> None:
    """Main entry point for the script.

    Raises:
        Exception: If any step fails, original files are restored
    """
<<<<<<< HEAD
    mlflow_uri = snakemake.params["mlflow_uri"]
    run_id = snakemake.params["run_id"]
=======
    mlflow_uri = snakemake.config.locations.mlflow_uri
    run_id = snakemake.wildcards["run_id"]
>>>>>>> 662231d4
    requirements_path_in = Path(snakemake.input[0])
    toml_path_out = Path(snakemake.output[0])

    shutil.copy2(requirements_path_in, toml_path_out)

    client = get_mlflow_client_given_runid(mlflow_uri, run_id)
    anemoi_versions = get_anemoi_versions(client, run_id)
    python_version = get_python_version(client, run_id)
    checkpoints_path = get_path_to_checkpoints(client, run_id)

    update_pyproject_toml(
        anemoi_versions, toml_path_out, python_version, checkpoints_path
    )

    logger.info("Successfully updated dependencies in %s", toml_path_out)


if __name__ == "__main__":

    snakemake = snakemake  # type: ignore

    raise SystemExit(main(snakemake))<|MERGE_RESOLUTION|>--- conflicted
+++ resolved
@@ -295,13 +295,8 @@
     Raises:
         Exception: If any step fails, original files are restored
     """
-<<<<<<< HEAD
-    mlflow_uri = snakemake.params["mlflow_uri"]
     run_id = snakemake.params["run_id"]
-=======
     mlflow_uri = snakemake.config.locations.mlflow_uri
-    run_id = snakemake.wildcards["run_id"]
->>>>>>> 662231d4
     requirements_path_in = Path(snakemake.input[0])
     toml_path_out = Path(snakemake.output[0])
 
